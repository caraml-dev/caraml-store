package dev.caraml.serving.store.bigtable;

import com.google.common.cache.CacheBuilder;
import com.google.common.cache.CacheLoader;
import com.google.common.cache.LoadingCache;
import com.google.protobuf.ByteString;
import java.io.IOException;
import java.nio.ByteBuffer;
import java.util.concurrent.ExecutionException;
import org.apache.avro.Schema;
import org.apache.avro.generic.GenericDatumReader;
import org.apache.avro.generic.GenericRecord;
import org.apache.hadoop.hbase.Cell;
import org.apache.hadoop.hbase.TableName;
import org.apache.hadoop.hbase.client.Connection;
import org.apache.hadoop.hbase.client.Get;
import org.apache.hadoop.hbase.client.Result;
import org.apache.hadoop.hbase.client.Table;

public class HBaseSchemaRegistry {
  private final Connection hbaseClient;
  private final LoadingCache<SchemaReference, GenericDatumReader<GenericRecord>> cache;

  private static String COLUMN_FAMILY = "metadata";
  private static String QUALIFIER = "avro";
  private static String KEY_PREFIX = "schema#";

  public static class SchemaReference {
    private final String tableName;
    private final ByteString schemaHash;

    public SchemaReference(String tableName, ByteString schemaHash) {
      this.tableName = tableName;
      this.schemaHash = schemaHash;
    }

    public String getTableName() {
      return tableName;
    }

    public ByteString getSchemaHash() {
      return schemaHash;
    }

    @Override
    public int hashCode() {
      int result = tableName.hashCode();
      result = 31 * result + schemaHash.hashCode();
      return result;
    }

    @Override
    public boolean equals(Object o) {
      if (this == o) return true;
      if (o == null || getClass() != o.getClass()) return false;

      SchemaReference that = (SchemaReference) o;

      if (!tableName.equals(that.tableName)) return false;
      return schemaHash.equals(that.schemaHash);
    }
  }

  public HBaseSchemaRegistry(Connection hbaseClient) {
    this.hbaseClient = hbaseClient;

    CacheLoader<SchemaReference, GenericDatumReader<GenericRecord>> schemaCacheLoader =
        CacheLoader.from(this::loadReader);

    cache = CacheBuilder.newBuilder().build(schemaCacheLoader);
  }

  public GenericDatumReader<GenericRecord> getReader(SchemaReference reference) {
    GenericDatumReader<GenericRecord> reader;
    try {
      reader = this.cache.get(reference);
    } catch (ExecutionException | CacheLoader.InvalidCacheLoadException e) {
      throw new RuntimeException(String.format("Unable to find Schema"), e);
    }
    return reader;
  }

  private GenericDatumReader<GenericRecord> loadReader(SchemaReference reference) {
    try {
      Table table = this.hbaseClient.getTable(TableName.valueOf(reference.getTableName()));

      byte[] rowKey =
          ByteString.copyFrom(KEY_PREFIX.getBytes())
              .concat(reference.getSchemaHash())
              .toByteArray();
      Get query = new Get(rowKey);
      query.addColumn(COLUMN_FAMILY.getBytes(), QUALIFIER.getBytes());

      Result result = table.get(query);

      Cell last = result.getColumnLatestCell(COLUMN_FAMILY.getBytes(), QUALIFIER.getBytes());
      if (last == null) {
<<<<<<< HEAD
=======
        // NOTE: this should never happen
>>>>>>> 350783e2
        throw new RuntimeException("Schema not found");
      }
      ByteBuffer schemaBuffer =
          ByteBuffer.wrap(last.getValueArray())
              .position(last.getValueOffset())
              .limit(last.getValueOffset() + last.getValueLength())
              .slice();
      Schema schema = new Schema.Parser().parse(ByteString.copyFrom(schemaBuffer).toStringUtf8());
      return new GenericDatumReader<>(schema);
    } catch (IOException e) {
      throw new RuntimeException(e);
    }
  }
}<|MERGE_RESOLUTION|>--- conflicted
+++ resolved
@@ -95,10 +95,7 @@
 
       Cell last = result.getColumnLatestCell(COLUMN_FAMILY.getBytes(), QUALIFIER.getBytes());
       if (last == null) {
-<<<<<<< HEAD
-=======
         // NOTE: this should never happen
->>>>>>> 350783e2
         throw new RuntimeException("Schema not found");
       }
       ByteBuffer schemaBuffer =
